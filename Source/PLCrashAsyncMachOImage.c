/*
 * Author: Landon Fuller <landonf@plausible.coop>
 *
 * Copyright (c) 2011-2013 Plausible Labs Cooperative, Inc.
 * All rights reserved.
 *
 * Permission is hereby granted, free of charge, to any person
 * obtaining a copy of this software and associated documentation
 * files (the "Software"), to deal in the Software without
 * restriction, including without limitation the rights to use,
 * copy, modify, merge, publish, distribute, sublicense, and/or sell
 * copies of the Software, and to permit persons to whom the
 * Software is furnished to do so, subject to the following
 * conditions:
 *
 * The above copyright notice and this permission notice shall be
 * included in all copies or substantial portions of the Software.
 *
 * THE SOFTWARE IS PROVIDED "AS IS", WITHOUT WARRANTY OF ANY KIND,
 * EXPRESS OR IMPLIED, INCLUDING BUT NOT LIMITED TO THE WARRANTIES
 * OF MERCHANTABILITY, FITNESS FOR A PARTICULAR PURPOSE AND
 * NONINFRINGEMENT. IN NO EVENT SHALL THE AUTHORS OR COPYRIGHT
 * HOLDERS BE LIABLE FOR ANY CLAIM, DAMAGES OR OTHER LIABILITY,
 * WHETHER IN AN ACTION OF CONTRACT, TORT OR OTHERWISE, ARISING
 * FROM, OUT OF OR IN CONNECTION WITH THE SOFTWARE OR THE USE OR
 * OTHER DEALINGS IN THE SOFTWARE.
 */

#include "PLCrashAsyncMachOImage.h"

#include <stdlib.h>
#include <string.h>
#include <inttypes.h>
#include <assert.h>

#include <mach-o/fat.h>

/**
 * @internal
 * @ingroup plcrash_async
 * @defgroup plcrash_async_image Binary Image Parsing
 *
 * Implements async-safe Mach-O binary parsing, for use at crash time when extracting binary information
 * from the crashed process.
 * @{
 */

/**
 * Initialize a new Mach-O binary image parser.
 *
 * @param image The image structure to be initialized.
 * @param name The file name or path for the Mach-O image.
 * @param header The task-local address of the image's Mach-O header.
 *
 * @return PLCRASH_ESUCCESS on success. PLCRASH_EINVAL will be returned in the Mach-O file can not be parsed,
 * or PLCRASH_EINTERNAL if an error occurs reading from the target task.
 *
 * @warning This method is not async safe.
 */
plcrash_error_t plcrash_nasync_macho_init (plcrash_async_macho_t *image, mach_port_t task, const char *name, pl_vm_address_t header) {
    plcrash_error_t ret;

    /* Defaults checked in the  error cleanup handler */
    bool mobj_initialized = false;
    bool task_initialized = false;
    image->name = NULL;

    /* Basic initialization */
    image->task = task;
    image->header_addr = header;
    image->name = strdup(name);

    mach_port_mod_refs(mach_task_self(), image->task, MACH_PORT_RIGHT_SEND, 1);
    task_initialized = true;

    /* Read in the Mach-O header */
    kern_return_t kt;
    if ((kt = plcrash_async_read_addr(image->task, image->header_addr, &image->header, sizeof(image->header))) != KERN_SUCCESS) {
        /* NOTE: The image struct must be fully initialized before returning here, as otherwise our _free() function
         * will crash */
        PLCF_DEBUG("Failed to read Mach-O header from 0x%" PRIx64 " for image %s, kern_error=%d", (uint64_t) image->header_addr, name, kt);
        ret = PLCRASH_EINTERNAL;
        goto error;
    }
    
    /* Set the default byte order*/
    image->byteorder = &plcrash_async_byteorder_direct;

    /* Parse the Mach-O magic identifier. */
    switch (image->header.magic) {
        case MH_CIGAM:
            // Enable byte swapping
            image->byteorder = &plcrash_async_byteorder_swapped;
            // Fall-through

        case MH_MAGIC:
            image->m64 = false;
            break;            
            
        case MH_CIGAM_64:
            // Enable byte swapping
            image->byteorder = &plcrash_async_byteorder_swapped;
            // Fall-through
            
        case MH_MAGIC_64:
            image->m64 = true;
            break;

        case FAT_CIGAM:
        case FAT_MAGIC:
            PLCF_DEBUG("%s called with an unsupported universal Mach-O archive in: %s", __func__, image->name);
            return PLCRASH_EINVAL;
            break;

        default:
            PLCF_DEBUG("Unknown Mach-O magic: 0x%" PRIx32 " in: %s", image->header.magic, image->name);
            return PLCRASH_EINVAL;
    }

    /* Save the header size */
    if (image->m64) {
        image->header_size = sizeof(struct mach_header_64);
    } else {
        image->header_size = sizeof(struct mach_header);
    }
    
    /* Map in header + load commands */
    pl_vm_size_t cmd_len = image->byteorder->swap32(image->header.sizeofcmds);
    pl_vm_size_t cmd_offset = image->header_addr + image->header_size;
<<<<<<< HEAD
    image->ncmds = image->byteorder->swap32(image->header.ncmds);

    ret = plcrash_async_mobject_init(&image->load_cmds, image->task, cmd_offset, cmd_len);
=======
    image->ncmds = image->swap32(image->header.ncmds);
    plcrash_error_t ret = plcrash_async_mobject_init(&image->load_cmds, image->task, cmd_offset, cmd_len, true);
>>>>>>> a24b93f0
    if (ret != PLCRASH_ESUCCESS) {
        PLCF_DEBUG("Failed to map Mach-O load commands in image %s", image->name);
        goto error;
    } else {
        mobj_initialized = true;
    }

    /* Now that the image has been sufficiently initialized, determine the __TEXT segment size */
    void *cmdptr = NULL;
    image->text_size = 0x0;
    bool found_text_seg = false;
    while ((cmdptr = plcrash_async_macho_next_command_type(image, cmdptr, image->m64 ? LC_SEGMENT_64 : LC_SEGMENT)) != 0) {
        if (image->m64) {
            struct segment_command_64 *segment = cmdptr;
            if (!plcrash_async_mobject_verify_local_pointer(&image->load_cmds, (uintptr_t) segment, 0, sizeof(*segment))) {
                PLCF_DEBUG("LC_SEGMENT command was too short");
                ret = PLCRASH_EINVAL;
                goto error;
            }
            
            if (plcrash_async_strncmp(segment->segname, SEG_TEXT, sizeof(segment->segname)) != 0)
                continue;

            image->text_size = image->byteorder->swap64(segment->vmsize);
            image->text_vmaddr = image->byteorder->swap64(segment->vmaddr);
            found_text_seg = true;
            break;
        } else {
            struct segment_command *segment = cmdptr;
            if (!plcrash_async_mobject_verify_local_pointer(&image->load_cmds, (uintptr_t) segment, 0, sizeof(*segment))) {
                PLCF_DEBUG("LC_SEGMENT command was too short");
                ret = PLCRASH_EINVAL;
                goto error;
            }
            
            if (plcrash_async_strncmp(segment->segname, SEG_TEXT, sizeof(segment->segname)) != 0)
                continue;
            
            image->text_size = image->byteorder->swap32(segment->vmsize);
            image->text_vmaddr = image->byteorder->swap32(segment->vmaddr);
            found_text_seg = true;
            break;
        }
    }

    if (!found_text_seg) {
        PLCF_DEBUG("Could not find __TEXT segment!");
        ret = PLCRASH_EINVAL;
        goto error;
    }

    /* Compute the vmaddr slide */
    if (image->text_vmaddr < header) {
        image->vmaddr_slide = header - image->text_vmaddr;
    } else if (image->text_vmaddr > header) {
        image->vmaddr_slide = -((int64_t) (image->text_vmaddr - header));
    } else {
        image->vmaddr_slide = 0;
    }

    return PLCRASH_ESUCCESS;
    
error:
    if (mobj_initialized)
        plcrash_async_mobject_free(&image->load_cmds);
    
    if (image->name != NULL)
        free(image->name);
    
    if (task_initialized)
        mach_port_mod_refs(mach_task_self(), image->task, MACH_PORT_RIGHT_SEND, -1);

    return ret;
}

/**
 * Iterate over the available Mach-O LC_CMD entries.
 *
 * @param image The image to iterate
 * @param previous The previously returned LC_CMD address value, or 0 to iterate from the first LC_CMD.
 * @return Returns the address of the next load_command on success, or NULL on failure.
 *
 * @note A returned command is gauranteed to be readable, and fully within mapped address space. If the command
 * command can not be verified to have available MAX(sizeof(struct load_command), cmd->cmdsize) bytes, NULL will be
 * returned.
 */
void *plcrash_async_macho_next_command (plcrash_async_macho_t *image, void *previous) {
    struct load_command *cmd;

    /* On the first iteration, determine the LC_CMD offset from the Mach-O header. */
    if (previous == NULL) {
        /* Sanity check */
        if (image->byteorder->swap32(image->header.sizeofcmds) < sizeof(struct load_command)) {
            PLCF_DEBUG("Mach-O sizeofcmds is less than sizeof(struct load_command) in %s", image->name);
            return NULL;
        }

        return plcrash_async_mobject_remap_address(&image->load_cmds, image->header_addr, image->header_size, sizeof(struct load_command));
    }

    /* We need the size from the previous load command; first, verify the pointer. */
    cmd = previous;
    if (!plcrash_async_mobject_verify_local_pointer(&image->load_cmds, (uintptr_t) cmd, 0, sizeof(*cmd))) {
        PLCF_DEBUG("Failed to map LC_CMD at address %p in: %s", cmd, image->name);
        return NULL;
    }

    /* Advance to the next command */
    uint32_t cmdsize = image->byteorder->swap32(cmd->cmdsize);
    void *next = ((uint8_t *)previous) + cmdsize;

    /* Avoid walking off the end of the cmd buffer */
    if ((uintptr_t)next >= image->load_cmds.address + image->load_cmds.length)
        return NULL;

    /* Verify that it holds at least load_command */
    if (!plcrash_async_mobject_verify_local_pointer(&image->load_cmds, (uintptr_t) next, 0, sizeof(struct load_command))) {
        PLCF_DEBUG("Failed to map LC_CMD at address %p in: %s", cmd, image->name);
        return NULL;
    }

    /* Verify the actual size. */
    cmd = next;
    if (!plcrash_async_mobject_verify_local_pointer(&image->load_cmds, (uintptr_t) next, 0, image->byteorder->swap32(cmd->cmdsize))) {
        PLCF_DEBUG("Failed to map LC_CMD at address %p in: %s", cmd, image->name);
        return NULL;
    }

    return next;
}

/**
 * Iterate over the available Mach-O LC_CMD entries.
 *
 * @param image The image to iterate
 * @param previous The previously returned LC_CMD address value, or 0 to iterate from the first LC_CMD.
 * @param expectedCommand The LC_* command type to be returned. Only commands matching this type will be returned by the iterator.
 * @return Returns the address of the next load_command on success, or 0 on failure. 
 *
 * @note A returned command is gauranteed to be readable, and fully within mapped address space. If the command
 * command can not be verified to have available MAX(sizeof(struct load_command), cmd->cmdsize) bytes, NULL will be
 * returned.
 */
void *plcrash_async_macho_next_command_type (plcrash_async_macho_t *image, void *previous, uint32_t expectedCommand) {
    struct load_command *cmd = previous;

    /* Iterate commands until we either find a match, or reach the end */
    while ((cmd = plcrash_async_macho_next_command(image, cmd)) != NULL) {
        /* Return a match */
        if (image->byteorder->swap32(cmd->cmd) == expectedCommand) {
            return cmd;
        }
    }

    /* No match found */
    return NULL;
}

/**
 * Find the first LC_CMD matching the given @a cmd type.
 *
 * @param image The image to search.
 * @param expectedCommand The LC_CMD type to find.
 *
 * @return Returns the address of the matching load_command on success, or 0 on failure.
 *
 * @note A returned command is gauranteed to be readable, and fully within mapped address space. If the command
 * command can not be verified to have available MAX(sizeof(struct load_command), cmd->cmdsize) bytes, NULL will be
 * returned.
 */
void *plcrash_async_macho_find_command (plcrash_async_macho_t *image, uint32_t expectedCommand) {
    struct load_command *cmd = NULL;

    /* Iterate commands until we either find a match, or reach the end */
    while ((cmd = plcrash_async_macho_next_command(image, cmd)) != NULL) {
        /* Read the load command type */
        if (!plcrash_async_mobject_verify_local_pointer(&image->load_cmds, (uintptr_t) cmd, 0, sizeof(*cmd))) {
            PLCF_DEBUG("Failed to map LC_CMD at address %p in: %s", cmd, image->name);
            return NULL;
        }

        /* Return a match */
        if (image->byteorder->swap32(cmd->cmd) == expectedCommand) {
            return cmd;
        }
    }
    
    /* No match found */
    return NULL;
}

/**
 * Find a named segment.
 *
 * @param image The image to search for @a segname.
 * @param segname The name of the segment to search for.
 * @param outAddress On successful return, contains the address of the found segment.
 * @param outCmd_32 On successful return with a 32-bit image, contains the segment header.
 * @param outCmd_64 On successful return with a 64-bit image, contains the segment header.
 *
 * @return Returns a mapped pointer to the segment on success, or NULL on failure.
 */
void *plcrash_async_macho_find_segment_cmd (plcrash_async_macho_t *image, const char *segname) {
    void *seg = NULL;

    while ((seg = plcrash_async_macho_next_command_type(image, seg, image->m64 ? LC_SEGMENT_64 : LC_SEGMENT)) != 0) {

        /* Read the load command */
        if (image->m64) {
            struct segment_command_64 *cmd_64 = seg;
            if (plcrash_async_strncmp(segname, cmd_64->segname, sizeof(cmd_64->segname)) == 0)
                return seg;
        } else {
            struct segment_command *cmd_32 = seg;
            if (plcrash_async_strncmp(segname, cmd_32->segname, sizeof(cmd_32->segname)) == 0)
                return seg;
        }
    }

    return NULL;
}

/**
 * Find and map a named segment, initializing @a mobj. It is the caller's responsibility to dealloc @a mobj after
 * a successful initialization
 *
 * @param image The image to search for @a segname.
 * @param segname The name of the segment to be mapped.
 * @param seg The segment data to be initialized. It is the caller's responsibility to dealloc @a seg after
 * a successful initialization.
 *
 * @warning Due to bugs in the update_dyld_shared_cache(1), the segment vmsize defined in the Mach-O load commands may
 * be invalid, and the declared size may be unmappable. As such, it is possible that this function will return a mapping
 * that is less than the total requested size. All accesses to this mapping should be done (as is already the norm)
 * through range-checked pointer validation. This bug appears to be caused by a bug in computing the correct vmsize
 * when update_dyld_shared_cache(1) generates the single shared LINKEDIT segment, and has been reported to Apple
 * as rdar://13707406.
 *
 * @return Returns PLCRASH_ESUCCESS on success, or an error result on failure.
 */
plcrash_error_t plcrash_async_macho_map_segment (plcrash_async_macho_t *image, const char *segname, pl_async_macho_mapped_segment_t *seg) {
    struct segment_command *cmd_32;
    struct segment_command_64 *cmd_64;
    
    void *segment =  plcrash_async_macho_find_segment_cmd(image, segname);
    if (segment == NULL)
        return PLCRASH_ENOTFOUND;

    cmd_32 = segment;
    cmd_64 = segment;

    /* Calculate the in-memory address and size */
    pl_vm_address_t segaddr;
    pl_vm_size_t segsize;
    if (image->m64) {
        segaddr = image->byteorder->swap64(cmd_64->vmaddr) + image->vmaddr_slide;
        segsize = image->byteorder->swap64(cmd_64->vmsize);

        seg->fileoff = image->byteorder->swap64(cmd_64->fileoff);
        seg->filesize = image->byteorder->swap64(cmd_64->filesize);
    } else {
        segaddr = image->byteorder->swap32(cmd_32->vmaddr) + image->vmaddr_slide;
        segsize = image->byteorder->swap32(cmd_32->vmsize);
        
        seg->fileoff = image->byteorder->swap32(cmd_32->fileoff);
        seg->filesize = image->byteorder->swap32(cmd_32->filesize);
    }

    /* Perform and return the mapping (permitting shorter mappings, as documented above). */
    return plcrash_async_mobject_init(&seg->mobj, image->task, segaddr, segsize, false);
}

/**
 * Find and map a named section within a named segment, initializing @a mobj.
 * It is the caller's responsibility to dealloc @a mobj after a successful
 * initialization
 *
 * @param image The image to search for @a segname.
 * @param segname The name of the segment to search.
 * @param sectname The name of the section to map.
 * @param mobj The mobject to be initialized with a mapping of the section's data. It is the caller's responsibility to dealloc @a mobj after
 * a successful initialization.
 *
 * @return Returns PLCRASH_ESUCCESS on success, or an error result on failure.
 */
plcrash_error_t plcrash_async_macho_map_section (plcrash_async_macho_t *image, const char *segname, const char *sectname, plcrash_async_mobject_t *mobj) {
    struct segment_command *cmd_32;
    struct segment_command_64 *cmd_64;
    
    void *segment =  plcrash_async_macho_find_segment_cmd(image, segname);
    if (segment == NULL)
        return PLCRASH_ENOTFOUND;

    cmd_32 = segment;
    cmd_64 = segment;
    
    uint32_t nsects;
    uintptr_t cursor = (uintptr_t) segment;

    if (image->m64) {
        nsects = cmd_64->nsects;
        cursor += sizeof(*cmd_64);
    } else {
        nsects = cmd_32->nsects;
        cursor += sizeof(*cmd_32);
    }

    for (uint32_t i = 0; i < nsects; i++) {        
        struct section *sect_32 = NULL;
        struct section_64 *sect_64 = NULL;
       
        if (image->m64) {
            if (!plcrash_async_mobject_verify_local_pointer(&image->load_cmds, cursor, 0, sizeof(*sect_64))) {
                PLCF_DEBUG("Section table entry outside of expected range; searching for (%s,%s)", segname, sectname);
                return PLCRASH_EINVAL;
            }
            
            sect_64 = (void *) cursor;
            cursor += sizeof(*sect_64);
        } else {
            if (!plcrash_async_mobject_verify_local_pointer(&image->load_cmds, cursor, 0, sizeof(*sect_32))) {
                PLCF_DEBUG("Section table entry outside of expected range; searching for (%s,%s)", segname, sectname);
                return PLCRASH_EINVAL;
            }
            
            sect_32 = (void *) cursor;
            cursor += sizeof(*sect_32);
        }
        
        const char *image_sectname = image->m64 ? sect_64->sectname : sect_32->sectname;
        if (plcrash_async_strncmp(sectname, image_sectname, sizeof(sect_64->sectname)) == 0) {
            /* Calculate the in-memory address and size */
            pl_vm_address_t sectaddr;
            pl_vm_size_t sectsize;
            if (image->m64) {
                sectaddr = image->byteorder->swap64(sect_64->addr) + image->vmaddr_slide;
                sectsize = image->byteorder->swap32(sect_64->size);
            } else {
                sectaddr = image->byteorder->swap32(sect_32->addr) + image->vmaddr_slide;
                sectsize = image->byteorder->swap32(sect_32->size);
            }
            
            
            /* Perform and return the mapping */
            return plcrash_async_mobject_init(mobj, image->task, sectaddr, sectsize, true);
        }
    }
    
    return PLCRASH_ENOTFOUND;
}

/**
 * @internal
 * Common wrapper of nlist/nlist_64. We verify that this union is valid for our purposes in pl_async_macho_find_symtab_symbol().
 */
typedef union {
    struct nlist_64 n64;
    struct nlist n32;
} pl_nlist_common;

/**
 * Attempt to locate a symbol address for @a symbol name within @a image.
 *
 * @param image The Mach-O image to search for @a symbol
 * @param symbol The symbol name to search for.
 * @param pc On success, will be set to the address of the symbol.
 *
 * @return Returns PLCRASH_ESUCCESS if the symbol is found, or PLCRASH_EUNKNOWN if not found. If the symbol is not
 * found, the contents of @a pc are undefined.
 *
 * @todo Migrate this API to use the plcrash_async_macho_symtab_reader types when returning symbol data.
 */
plcrash_error_t plcrash_async_macho_find_symbol_by_name (plcrash_async_macho_t *image, const char *symbol, pl_vm_address_t *pc) {
    /* Now walk the Mach-O table ourselves */
    plcrash_async_macho_symtab_reader_t reader;
    plcrash_error_t ret;

    /* Initialize the reader */
    ret = plcrash_async_macho_symtab_reader_init(&reader, image);
    if (ret != PLCRASH_ESUCCESS)
        return ret;

    /* Walk all symbol entries and return on the first name match */
    const char *sym = NULL;
    plcrash_async_macho_symtab_entry_t entry;
    for (uint32_t i = 0; i < reader.nsyms; i++) {
        entry = plcrash_async_macho_symtab_reader_read(&reader, reader.symtab, i);
        
        /* Check the name */
        sym = plcrash_async_macho_symtab_reader_symbol_name(&reader, entry.n_strx);
        if (strcmp(sym, symbol) == 0) {
            plcrash_async_macho_symtab_reader_free(&reader);

            *pc = entry.normalized_value + image->vmaddr_slide;
            return PLCRASH_ESUCCESS;
        }
    }

    plcrash_async_macho_symtab_reader_free(&reader);
    return PLCRASH_EUNKNOWN;
}

/**
 * Initialize a new symbol table reader, mapping the LINKEDIT segment from @a image into the current process.
 *
 * @param reader The reader to be initialized.
 * @param image The image from which the symbol table will be mapped.
 *
 * @return On success, returns PLCRASH_ESUCCESS. On failure, one of the plcrash_error_t error values will be returned, and no
 * mapping will be performed.
 */
plcrash_error_t plcrash_async_macho_symtab_reader_init (plcrash_async_macho_symtab_reader_t *reader, plcrash_async_macho_t *image) {
    plcrash_error_t retval;

    /* Fetch the symtab commands, if available. */
    struct symtab_command *symtab_cmd = plcrash_async_macho_find_command(image, LC_SYMTAB);
    struct dysymtab_command *dysymtab_cmd = plcrash_async_macho_find_command(image, LC_DYSYMTAB);

    /* The symtab command is required */
    if (symtab_cmd == NULL) {
        PLCF_DEBUG("could not find LC_SYMTAB load command");
        return PLCRASH_ENOTFOUND;
    }
<<<<<<< HEAD
    
    /* Map in the __LINKEDIT segment, which includes the symbol and string tables */
    plcrash_error_t err = plcrash_async_macho_map_segment(image, "__LINKEDIT", &reader->linkedit);
=======

    /* Map in the __LINKEDIT segment, which includes the symbol and string tables. */
    pl_async_macho_mapped_segment_t linkedit_seg;
    plcrash_error_t err = plcrash_async_macho_map_segment(image, "__LINKEDIT", &linkedit_seg);
>>>>>>> a24b93f0
    if (err != PLCRASH_ESUCCESS) {
        PLCF_DEBUG("plcrash_async_mobject_init() failure: %d in %s", err, image->name);
        return PLCRASH_EINTERNAL;
    }
    
    /* Determine the string and symbol table sizes. */
    uint32_t nsyms = image->byteorder->swap32(symtab_cmd->nsyms);
    size_t nlist_struct_size = image->m64 ? sizeof(struct nlist_64) : sizeof(struct nlist);
    size_t nlist_table_size = nsyms * nlist_struct_size;
    
    size_t string_size = image->byteorder->swap32(symtab_cmd->strsize);
    
    /* Fetch pointers to the symbol and string tables, and verify their size values */
    void *nlist_table;
    char *string_table;
    
    nlist_table = plcrash_async_mobject_remap_address(&reader->linkedit.mobj, reader->linkedit.mobj.task_address, (image->byteorder->swap32(symtab_cmd->symoff) - reader->linkedit.fileoff), nlist_table_size);
    if (nlist_table == NULL) {
        PLCF_DEBUG("plcrash_async_mobject_remap_address(mobj, %" PRIx64 ", %" PRIx64") returned NULL mapping __LINKEDIT.symoff in %s",
                   (uint64_t) reader->linkedit.mobj.address + image->byteorder->swap32(symtab_cmd->symoff), (uint64_t) nlist_table_size, image->name);
        retval = PLCRASH_EINTERNAL;
        goto cleanup;
    }
    
    string_table = plcrash_async_mobject_remap_address(&reader->linkedit.mobj, reader->linkedit.mobj.task_address, (image->byteorder->swap32(symtab_cmd->stroff) - reader->linkedit.fileoff), string_size);
    if (string_table == NULL) {
        PLCF_DEBUG("plcrash_async_mobject_remap_address(mobj, %" PRIx64 ", %" PRIx64") returned NULL mapping __LINKEDIT.stroff in %s",
                   (uint64_t) reader->linkedit.mobj.address + image->byteorder->swap32(symtab_cmd->stroff), (uint64_t) string_size, image->name);
        retval = PLCRASH_EINTERNAL;
        goto cleanup;
    }

    /* Initialize common elements. */
    reader->image = image;
    reader->string_table = string_table;
    reader->string_table_size = string_size;
    reader->symtab = nlist_table;
    reader->nsyms = nsyms;

    /* Initialize the local/global table pointers, if available */
    if (dysymtab_cmd != NULL) {
        /* dysymtab is available; use it to constrain our symbol search to the global and local sections of the symbol table. */
        
        uint32_t idx_syms_global = image->byteorder->swap32(dysymtab_cmd->iextdefsym);
        uint32_t idx_syms_local = image->byteorder->swap32(dysymtab_cmd->ilocalsym);
        
        uint32_t nsyms_global = image->byteorder->swap32(dysymtab_cmd->nextdefsym);
        uint32_t nsyms_local = image->byteorder->swap32(dysymtab_cmd->nlocalsym);
        
        /* Sanity check the symbol offsets to ensure they're within our known-valid ranges */
        if (idx_syms_global + nsyms_global > nsyms || idx_syms_local + nsyms_local > nsyms) {
            PLCF_DEBUG("iextdefsym=%" PRIx32 ", ilocalsym=%" PRIx32 " out of range nsym=%" PRIx32, idx_syms_global+nsyms_global, idx_syms_local+nsyms_local, nsyms);
            retval = PLCRASH_EINVAL;
            goto cleanup;
        }

        /* Initialize reader state */
        reader->nsyms_global = nsyms_global;
        reader->nsyms_local = nsyms_local;

        if (image->m64) {
            struct nlist_64 *n64 = nlist_table;
            reader->symtab_global = (pl_nlist_common *) (n64 + idx_syms_global);
            reader->symtab_local = (pl_nlist_common *) (n64 + idx_syms_local);
        } else {
            struct nlist *n32 = nlist_table;
            reader->symtab_global = (pl_nlist_common *) (n32 + idx_syms_global);
            reader->symtab_local = (pl_nlist_common *) (n32 + idx_syms_local);
        }        
    }

    return PLCRASH_ESUCCESS;
    
cleanup:
    plcrash_async_macho_mapped_segment_free(&reader->linkedit);
    return retval;
}

/**
 * Fetch the entry corresponding to @a index.
 *
 * @param reader The reader from which @a table was mapped.
 * @param symtab The symbol table to read.
 * @param index The index of the entry to return.
 *
 * @warning The implementation implements no bounds checking on @a index, and it is the caller's responsibility to ensure
 * that they do not read an invalid entry.
 */
plcrash_async_macho_symtab_entry_t plcrash_async_macho_symtab_reader_read (plcrash_async_macho_symtab_reader_t *reader, void *symtab, uint32_t index) {
    const plcrash_async_byteorder_t *byteorder = reader->image->byteorder;

    /* nlist_64 and nlist are identical other than the trailing address field, so we use
     * a union to share a common implementation of symbol lookup. The following asserts
     * provide a sanity-check of that assumption, in the case where this code is moved
     * to a new platform ABI. */
    {
#define pl_m_sizeof(type, field) sizeof(((type *)NULL)->field)
        
        PLCF_ASSERT(__offsetof(struct nlist_64, n_type) == __offsetof(struct nlist, n_type));
        PLCF_ASSERT(pl_m_sizeof(struct nlist_64, n_type) == pl_m_sizeof(struct nlist, n_type));
        
        PLCF_ASSERT(__offsetof(struct nlist_64, n_un.n_strx) == __offsetof(struct nlist, n_un.n_strx));
        PLCF_ASSERT(pl_m_sizeof(struct nlist_64, n_un.n_strx) == pl_m_sizeof(struct nlist, n_un.n_strx));
        
        PLCF_ASSERT(__offsetof(struct nlist_64, n_value) == __offsetof(struct nlist, n_value));
        
#undef pl_m_sizeof
    }

#define pl_sym_value(image, nl) (image->m64 ? image->byteorder->swap64((nl)->n64.n_value) : image->byteorder->swap32((nl)->n32.n_value))

    /* Perform 32-bit/64-bit dependent aliased pointer math. */
    pl_nlist_common *symbol;
    if (reader->image->m64) {
        symbol = (pl_nlist_common *) &(((struct nlist_64 *) symtab)[index]);
    } else {
        symbol = (pl_nlist_common *) &(((struct nlist *) symtab)[index]);
    }
    
    plcrash_async_macho_symtab_entry_t entry = {
        .n_strx = byteorder->swap32(symbol->n32.n_un.n_strx),
        .n_type = symbol->n32.n_type,
        .n_sect = symbol->n32.n_sect,
        .n_desc = byteorder->swap16(symbol->n32.n_desc),
        .n_value = pl_sym_value(reader->image, symbol)
    };
    
    entry.normalized_value = entry.n_value;
    
    /* Normalize the symbol address. We have to set the low-order bit ourselves for ARM THUMB functions. */
    if (entry.n_desc & N_ARM_THUMB_DEF)
        entry.normalized_value = (entry.n_value|1);
    else
        entry.normalized_value = entry.n_value;
    
#undef pl_sym_value
    
    return entry;
}

/**
 * Given a string table offset for @a reader, returns the pointer to the validated NULL terminated string, or returns
 * NULL if the string does not fall within the reader's mapped string table.
 *
 * @param reader The reader containing a mapped string table.
 * @param n_strx The index within the @a reader string table to a symbol name.
 */
const char *plcrash_async_macho_symtab_reader_symbol_name (plcrash_async_macho_symtab_reader_t *reader, uint32_t n_strx) {
    /* 
     * It's possible, though unlikely, that the n_strx index value is invalid. To handle this,
     * we walk the string until \0 is hit, verifying that it can be found in its entirety within
     *
     * TODO: Evaluate effeciency of per-byte calling of plcrash_async_mobject_verify_local_pointer(). We should
     * probably validate whole pages at a time instead.
     */
    const char *sym_name = reader->string_table + n_strx;
    const char *p = sym_name;
    do {
        if (!plcrash_async_mobject_verify_local_pointer(&reader->linkedit.mobj, (uintptr_t) p, 0, 1)) {
            PLCF_DEBUG("End of mobject reached while walking string\n");
            return NULL;
        }
        p++;
    } while (*p != '\0');

    return sym_name;
}

/**
 * Free all mapped reader resources.
 *
 * @note Unlike most free() functions in this API, this function is async-safe.
 */
void plcrash_async_macho_symtab_reader_free (plcrash_async_macho_symtab_reader_t *reader) {
    plcrash_async_macho_mapped_segment_free(&reader->linkedit);
}

/*
 * Locate a symtab entry for @a slide_pc within @a symbtab. This is performed using best-guess heuristics, and may
 * be incorrect.
 *
 * @param reader The Mach-O symbol table reader to search for @a pc
 * @param slide_pc The PC value within the target process for which symbol information should be found. The VM slide
 * address should have already been applied to this value.
 * @param symtab The symtab to search.
 * @param nsyms The number of nlist entries available via @a symtab.
 * @param found_symbol On success, will be set to the discovered symbol value.
 * @param prev_symbol A reference to the previous best match symbol.
 * @param did_find_symbol On success, will be set to true. This value must be passed to
 * the next call in which @a found_symbol is used.
 *
 * @return Returns true if a symbol was found, false otherwise.
 */
static void plcrash_async_macho_find_best_symbol (plcrash_async_macho_symtab_reader_t *reader,
                                                  pl_vm_address_t slide_pc,
                                                  pl_nlist_common *symtab, uint32_t nsyms,
                                                  plcrash_async_macho_symtab_entry_t *found_symbol,
                                                  plcrash_async_macho_symtab_entry_t *prev_symbol,
                                                  bool *did_find_symbol)
{
    plcrash_async_macho_symtab_entry_t new_entry;
    
    /* Set did_find_symbol to false by default */
    if (prev_symbol == NULL)
        *did_find_symbol = false;

    /* Walk the symbol table. We know that symbols[i] is valid, since we fetched a pointer+len based on the value using
     * plcrash_async_mobject_remap_address() above. */
    for (uint32_t i = 0; i < nsyms; i++) {
        new_entry = plcrash_async_macho_symtab_reader_read(reader, symtab, i);
        
        /* Symbol must be within a section, and must not be a debugging entry. */
        if ((new_entry.n_type & N_TYPE) != N_SECT || ((new_entry.n_type & N_STAB) != 0))
            continue;

        /* Search for the best match. We're looking for the closest symbol occuring before PC. */
        if (new_entry.n_value <= slide_pc && (!*did_find_symbol || prev_symbol->n_value < new_entry.n_value)) {
            *found_symbol = new_entry;

            /* The newly found symbol is now the symbol to be matched against */
            prev_symbol = found_symbol;
            *did_find_symbol = true;
        }
    }
}

/**
 * Attempt to locate a symbol address and name for @a pc within @a image. This is performed using best-guess heuristics, and may
 * be incorrect.
 *
 * @param image The Mach-O image to search for @a pc
 * @param pc The PC value within the target process for which symbol information should be found.
 * @param symbol_cb A callback to be called if the symbol is found.
 * @param context Context to be passed to @a found_symbol.
 *
 * @return Returns PLCRASH_ESUCCESS if the symbol is found. If the symbol is not found, @a found_symbol will not be called.
 *
 * @todo Migrate this API to use the new non-callback based plcrash_async_macho_symtab_reader support for symbol (and symbol name)
 * reading.
 */
plcrash_error_t plcrash_async_macho_find_symbol_by_pc (plcrash_async_macho_t *image, pl_vm_address_t pc, pl_async_macho_found_symbol_cb symbol_cb, void *context) {
    plcrash_error_t retval;
    
    /* Initialize a symbol table reader */
    plcrash_async_macho_symtab_reader_t reader;
    retval = plcrash_async_macho_symtab_reader_init(&reader, image);
    if (retval != PLCRASH_ESUCCESS)
        return retval;

    /* Compute the on-disk PC. */
    pl_vm_address_t slide_pc = pc - image->vmaddr_slide;

    /* Walk the symbol table. */
    plcrash_async_macho_symtab_entry_t found_symbol;
    bool did_find_symbol;

    if (reader.symtab_global != NULL && reader.symtab_local != NULL) {
        /* dysymtab is available; use it to constrain our symbol search to the global and local sections of the symbol table. */
        plcrash_async_macho_find_best_symbol(&reader, slide_pc, reader.symtab_global, reader.nsyms_global, &found_symbol, NULL, &did_find_symbol);
        plcrash_async_macho_find_best_symbol(&reader, slide_pc, reader.symtab_local, reader.nsyms_local, &found_symbol, &found_symbol, &did_find_symbol);
    } else {
        /* If dysymtab is not available, search all symbols */
        plcrash_async_macho_find_best_symbol(&reader, slide_pc, reader.symtab, reader.nsyms, &found_symbol, NULL, &did_find_symbol);
    }

    /* No symbol found. */
    if (!did_find_symbol) {
        retval = PLCRASH_ENOTFOUND;
        goto cleanup;
    }

    /* Symbol found! */
    const char *sym_name = plcrash_async_macho_symtab_reader_symbol_name(&reader, found_symbol.n_strx);
    if (sym_name == NULL) {
        PLCF_DEBUG("Failed to read symbol name\n");
        retval = PLCRASH_EINVAL;
        goto cleanup;
    }

    /* Inform our caller */
    symbol_cb(found_symbol.normalized_value + image->vmaddr_slide, sym_name, context);

    // fall through to cleanup
    retval = PLCRASH_ESUCCESS;

cleanup:
    plcrash_async_macho_symtab_reader_free(&reader);
    return retval;
}

/**
 * Free all mapped segment resources.
 *
 * @note Unlike most free() functions in this API, this function is async-safe.
 */
void plcrash_async_macho_mapped_segment_free (pl_async_macho_mapped_segment_t *segment) {
    plcrash_async_mobject_free(&segment->mobj);
}

/**
 * Free all Mach-O binary image resources.
 *
 * @warning This method is not async safe.
 */
void plcrash_nasync_macho_free (plcrash_async_macho_t *image) {
    if (image->name != NULL)
        free(image->name);
    
    plcrash_async_mobject_free(&image->load_cmds);

    mach_port_mod_refs(mach_task_self(), image->task, MACH_PORT_RIGHT_SEND, -1);
}


/**
 * @} pl_async_macho
 */<|MERGE_RESOLUTION|>--- conflicted
+++ resolved
@@ -127,14 +127,9 @@
     /* Map in header + load commands */
     pl_vm_size_t cmd_len = image->byteorder->swap32(image->header.sizeofcmds);
     pl_vm_size_t cmd_offset = image->header_addr + image->header_size;
-<<<<<<< HEAD
     image->ncmds = image->byteorder->swap32(image->header.ncmds);
 
-    ret = plcrash_async_mobject_init(&image->load_cmds, image->task, cmd_offset, cmd_len);
-=======
-    image->ncmds = image->swap32(image->header.ncmds);
-    plcrash_error_t ret = plcrash_async_mobject_init(&image->load_cmds, image->task, cmd_offset, cmd_len, true);
->>>>>>> a24b93f0
+    ret = plcrash_async_mobject_init(&image->load_cmds, image->task, cmd_offset, cmd_len, true);
     if (ret != PLCRASH_ESUCCESS) {
         PLCF_DEBUG("Failed to map Mach-O load commands in image %s", image->name);
         goto error;
@@ -558,16 +553,9 @@
         PLCF_DEBUG("could not find LC_SYMTAB load command");
         return PLCRASH_ENOTFOUND;
     }
-<<<<<<< HEAD
     
     /* Map in the __LINKEDIT segment, which includes the symbol and string tables */
     plcrash_error_t err = plcrash_async_macho_map_segment(image, "__LINKEDIT", &reader->linkedit);
-=======
-
-    /* Map in the __LINKEDIT segment, which includes the symbol and string tables. */
-    pl_async_macho_mapped_segment_t linkedit_seg;
-    plcrash_error_t err = plcrash_async_macho_map_segment(image, "__LINKEDIT", &linkedit_seg);
->>>>>>> a24b93f0
     if (err != PLCRASH_ESUCCESS) {
         PLCF_DEBUG("plcrash_async_mobject_init() failure: %d in %s", err, image->name);
         return PLCRASH_EINTERNAL;
