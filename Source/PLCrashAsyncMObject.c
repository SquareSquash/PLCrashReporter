/*
 * Author: Landon Fuller <landonf@plausiblelabs.com>
 *
 * Copyright (c) 2012-2013 Plausible Labs Cooperative, Inc.
 * All rights reserved.
 *
 * Permission is hereby granted, free of charge, to any person
 * obtaining a copy of this software and associated documentation
 * files (the "Software"), to deal in the Software without
 * restriction, including without limitation the rights to use,
 * copy, modify, merge, publish, distribute, sublicense, and/or sell
 * copies of the Software, and to permit persons to whom the
 * Software is furnished to do so, subject to the following
 * conditions:
 *
 * The above copyright notice and this permission notice shall be
 * included in all copies or substantial portions of the Software.
 *
 * THE SOFTWARE IS PROVIDED "AS IS", WITHOUT WARRANTY OF ANY KIND,
 * EXPRESS OR IMPLIED, INCLUDING BUT NOT LIMITED TO THE WARRANTIES
 * OF MERCHANTABILITY, FITNESS FOR A PARTICULAR PURPOSE AND
 * NONINFRINGEMENT. IN NO EVENT SHALL THE AUTHORS OR COPYRIGHT
 * HOLDERS BE LIABLE FOR ANY CLAIM, DAMAGES OR OTHER LIABILITY,
 * WHETHER IN AN ACTION OF CONTRACT, TORT OR OTHERWISE, ARISING
 * FROM, OUT OF OR IN CONNECTION WITH THE SOFTWARE OR THE USE OR
 * OTHER DEALINGS IN THE SOFTWARE.
 */

#import "PLCrashAsyncMObject.h"

#import <stdint.h>
#import <inttypes.h>

/**
 * @internal
 * @ingroup plcrash_async
 *
 * Implements async-safe cross-task memory mapping.
 *
 * @{
 */


/**
 * Initialize a new memory object reference, mapping @a task_addr from @a task into the current process. The mapping
 * will be copy-on-write, and will be checked to ensure a minimum protection value of VM_PROT_READ.
 *
 * @param mobj Memory object to be initialized.
 * @param task The task from which the memory will be mapped.
 * @param task_address The task-relative address of the memory to be mapped. This is not required to fall on a page boundry.
 * @param length The total size of the mapping to create.
 * @param require_full If false, short mappings will be permitted in the case where a memory object of the requested length
 * does not exist at the target address. It is the caller's responsibility to validate the resulting length of the
 * mapping, eg, using plcrash_async_mobject_remap_address() and similar. If true, and the entire requested page range is
 * not valid, the mapping request will fail.
 *
 * @return On success, returns PLCRASH_ESUCCESS. On failure, one of the plcrash_error_t error values will be returned, and no
 * mapping will be performed.
 */
<<<<<<< HEAD
plcrash_error_t plcrash_async_mobject_init (plcrash_async_mobject_t *mobj, mach_port_t task, pl_vm_address_t task_addr, pl_vm_size_t length) {
=======
plcrash_error_t plcrash_async_mobject_init (plcrash_async_mobject_t *mobj, mach_port_t task, pl_vm_address_t task_addr, pl_vm_size_t length, bool require_full) {
    /* We must first initialize vm_address to 0x0. We'll check this in _free() to determine whether calling vm_deallocate() is required */
    mobj->vm_address = 0x0;
    
>>>>>>> a24b93f0
    kern_return_t kt;
    plcrash_error_t ret;

    /* Compute the total required page size. */
    pl_vm_address_t page_addr = mach_vm_trunc_page(task_addr);
    pl_vm_size_t page_size = mach_vm_round_page(length + (task_addr - page_addr));

    /* Remap the target pages into our process */
#ifdef PL_HAVE_BROKEN_VM_REMAP
    /* Memory object implementation */
    memory_object_size_t entry_length = page_size;
    mach_port_t mem_handle;
    kt = mach_make_memory_entry_64(task, &entry_length, task_addr, VM_PROT_READ, &mem_handle, MACH_PORT_NULL);
    if (kt != KERN_SUCCESS) {
        PLCF_DEBUG("mach_make_memory_entry_64() failed: %d", kt);
        return PLCRASH_ENOMEM;
    }

    /*
     * If short mappings are enabled, and the entry is smaller than the target mapping, use the memory entry's
     * size rather than the originally requested size. Otherwise, a smaller entry will result in a vm_map() 
     * error when the requested pages are unavailable.
     */
    if (!require_full && entry_length < page_size) {
        /* Reset the page size to match the actual available memory ... */
        page_size = entry_length;

        /* The length represents the user's requested byte length, and is not required to be page aligned. Thus, it
         * needs to be recomputed such that it fits within the smaller entry size here, while still accounting for the
         * offset of the user's non-page-aligned start address. */
        length = entry_length - (task_addr - page_addr);
    }

#ifdef PL_HAVE_MACH_VM
    kt = mach_vm_map(mach_task_self(), &mobj->vm_address, page_size, 0x0, VM_FLAGS_ANYWHERE, mem_handle, 0x0, TRUE, VM_PROT_READ, VM_PROT_READ, VM_INHERIT_COPY);
#else
    kt = vm_map(mach_task_self(), &mobj->vm_address, page_size, 0x0, VM_FLAGS_ANYWHERE, mem_handle, 0x0, TRUE, VM_PROT_READ, VM_PROT_READ, VM_INHERIT_COPY);
#endif /* !PL_HAVE_MACH_VM */

    if (kt != KERN_SUCCESS) {
        PLCF_DEBUG("vm_map() failure: %d", kt);
        
        kt = mach_port_mod_refs(mach_task_self(), mem_handle, MACH_PORT_RIGHT_SEND, -1);
        if (kt != KERN_SUCCESS) {
            PLCF_DEBUG("mach_port_mod_refs(-1) failed: %d", kt);
        }
        
        return PLCRASH_ENOMEM;
    }
    
    kt = mach_port_mod_refs(mach_task_self(), mem_handle, MACH_PORT_RIGHT_SEND, -1);
    if (kt != KERN_SUCCESS) {
        PLCF_DEBUG("mach_port_mod_refs(-1) failed: %d", kt);
    }
    
#else
    /* vm_remap() implementation */
    vm_prot_t cur_prot;
    vm_prot_t max_prot;

<<<<<<< HEAD
    mobj->vm_address = 0x0;
=======
>>>>>>> a24b93f0
#ifdef PL_HAVE_MACH_VM
    kt = mach_vm_remap(mach_task_self(), &mobj->vm_address, page_size, 0x0, TRUE, task, task_addr, FALSE, &cur_prot, &max_prot, VM_INHERIT_COPY);
#else
    kt = vm_remap(mach_task_self(), &mobj->vm_address, page_size, 0x0, TRUE, task, task_addr, FALSE, &cur_prot, &max_prot, VM_INHERIT_COPY);
#endif /* !PL_HAVE_MACH_VM */
    
    if (kt != KERN_SUCCESS) {
        PLCF_DEBUG("vm_remap() addr=0x%" PRIx64 " length=%" PRIu64 " failed: %d", (uint64_t) task_addr, (uint64_t) length, kt);
        // Should we use more descriptive errors?
        return PLCRASH_ENOMEM;
    }

    if ((cur_prot & VM_PROT_READ) == 0) {
        ret = PLCRASH_EACCESS;
        goto error;
    }
    
#endif /* PL_HAVE_BROKEN_VM_REMAP */
    
    /* Determine the offset to the actual data */
    mobj->address = mobj->vm_address + (task_addr - mach_vm_trunc_page(task_addr));
    mobj->length = length;
    
    /* Determine the difference between the target and local mappings. Note that this needs to be computed on either two page
     * aligned addresses, or two non-page aligned addresses. Mixing task_addr and vm_address would return an incorrect offset. */
    mobj->vm_slide = task_addr - mobj->address;
    
    /* Save the task-relative address */
    mobj->task_address = task_addr;

    return PLCRASH_ESUCCESS;

error:
    if ((kt = vm_deallocate(mach_task_self(), mobj->address, mobj->length)) != KERN_SUCCESS)
        PLCF_DEBUG("vm_deallocate() failure: %d", kt);

    return ret;
}

/**
 * Return the base (target process relative) address for this mapping.
 *
 * @param mobj An initialized memory object.
 */
pl_vm_address_t plcrash_async_mobject_base_address (plcrash_async_mobject_t *mobj) {
    return mobj->task_address;
}

/**
 * Verify that @a length bytes starting at local @a address is within @a mobj's mapped range.
 *
 * @param mobj An initialized memory object.
 * @param address An address within the current task's memory space.
 * @param length The number of bytes that should be readable at @a address.
 */
bool plcrash_async_mobject_verify_local_pointer (plcrash_async_mobject_t *mobj, uintptr_t address, pl_vm_size_t offset, size_t length) {
    /* Verify that the offset value won't overrun */
    if (UINTPTR_MAX - offset < address)
        return false;

    /* Adjust the address using the verified offset */
    address += offset;

    /* Verify that the address starts within range */
    if (address < mobj->address) {
        // PLCF_DEBUG("Address %" PRIx64 " < base address %" PRIx64 "", (uint64_t) address, (uint64_t) mobj->address);
        return false;
    }

    /* Verify that the address value won't overrun */
    if (UINTPTR_MAX - length < address)
        return false;
    
    /* Check that the block ends within range */
    if (mobj->address + mobj->length < address + length) {
        // PLCF_DEBUG("Address %" PRIx64 " out of range %" PRIx64 " + %" PRIx64, (uint64_t) address, (uint64_t) mobj->address, (uint64_t) mobj->length);
        return false;
    }

    return true;
}

/**
 * Validate a target process' address pointer's availability via @a mobj, verifying that @a length bytes can be read
 * from @a mobj at @a address, and return the pointer from which a @a length read may be performed.
 *
 * @param mobj An initialized memory object.
 * @param address The address to be read. This address should be relative to the target task's address space.
 * @param length The total number of bytes that should be readable at @a address.
 *
 * @return Returns the validated pointer, or NULL if the requested bytes are not within @a mobj's range.
 */
void *plcrash_async_mobject_remap_address (plcrash_async_mobject_t *mobj, pl_vm_address_t address, pl_vm_size_t offset, size_t length) {
    /* Map into our memory space */
    pl_vm_address_t remapped = address - mobj->vm_slide;

    if (!plcrash_async_mobject_verify_local_pointer(mobj, (uintptr_t) remapped, offset, length))
        return NULL;

    return (void *) remapped + offset;
}

/**
 * Free the memory mapping.
 *
 * @note Unlike most free() functions in this API, this function is async-safe.
 */
void plcrash_async_mobject_free (plcrash_async_mobject_t *mobj) {
    kern_return_t kt;
    if ((kt = vm_deallocate(mach_task_self(), mobj->address, mobj->length)) != KERN_SUCCESS)
        PLCF_DEBUG("vm_deallocate() failure: %d", kt);
}

/**
 * @} plcrash_async
 */<|MERGE_RESOLUTION|>--- conflicted
+++ resolved
@@ -57,14 +57,7 @@
  * @return On success, returns PLCRASH_ESUCCESS. On failure, one of the plcrash_error_t error values will be returned, and no
  * mapping will be performed.
  */
-<<<<<<< HEAD
-plcrash_error_t plcrash_async_mobject_init (plcrash_async_mobject_t *mobj, mach_port_t task, pl_vm_address_t task_addr, pl_vm_size_t length) {
-=======
 plcrash_error_t plcrash_async_mobject_init (plcrash_async_mobject_t *mobj, mach_port_t task, pl_vm_address_t task_addr, pl_vm_size_t length, bool require_full) {
-    /* We must first initialize vm_address to 0x0. We'll check this in _free() to determine whether calling vm_deallocate() is required */
-    mobj->vm_address = 0x0;
-    
->>>>>>> a24b93f0
     kern_return_t kt;
     plcrash_error_t ret;
 
@@ -125,10 +118,8 @@
     vm_prot_t cur_prot;
     vm_prot_t max_prot;
 
-<<<<<<< HEAD
     mobj->vm_address = 0x0;
-=======
->>>>>>> a24b93f0
+
 #ifdef PL_HAVE_MACH_VM
     kt = mach_vm_remap(mach_task_self(), &mobj->vm_address, page_size, 0x0, TRUE, task, task_addr, FALSE, &cur_prot, &max_prot, VM_INHERIT_COPY);
 #else
